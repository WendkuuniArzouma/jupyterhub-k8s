FROM jupyterhub/jupyterhub-onbuild:0.6.1

MAINTAINER Ryan Lovett <rylo@berkeley.edu>

# upgrade pip
RUN pip install --upgrade pip

<<<<<<< HEAD
# Install dockerspawner and oauthenticator
RUN pip install git+git://github.com/docker/docker-py.git@1.8.1
=======
RUN pip3 install --no-cache-dir --pre jupyterhub
RUN pip3 --no-cache-dir install requests-futures jupyterhub-dummyauthenticator
>>>>>>> 77e77b28

RUN pip3 --no-cache-dir install git+https://github.com/jupyterhub/kubespawner.git
RUN pip3 --no-cache-dir install git+https://github.com/yuvipanda/jupyterhub-nginx-chp.git

ADD jupyterhub_config.py /srv/jupyterhub_config.py

# is this line needed anymore??
RUN /opt/conda/bin/pip install oauthenticator==0.4.*

# Install the statsd module for DataDog
RUN pip install statsd

# For nginx-chp
RUN apt-get -q update

#RUN apt-get install -y --no-install-recommends ca-certificates nginx-extras lua-cjson
RUN apt-get install -y --no-install-recommends python3 python3-pip ca-certificates git nginx-extras lua-cjson

# set working directory to the jupyterhub directory
WORKDIR /srv/jupyterhub

# JupyterHub API port
EXPOSE 8081

CMD ["jupyterhub", "-f", "/srv/jupyterhub_config.py", "--no-ssl"]<|MERGE_RESOLUTION|>--- conflicted
+++ resolved
@@ -1,17 +1,15 @@
-FROM jupyterhub/jupyterhub-onbuild:0.6.1
+FROM debian:jessie
 
-MAINTAINER Ryan Lovett <rylo@berkeley.edu>
+RUN apt-get update
+RUN apt-get install -y --no-install-recommends python3 python3-pip ca-certificates git nginx-extras lua-cjson
 
 # upgrade pip
 RUN pip install --upgrade pip
 
-<<<<<<< HEAD
+RUN pip3 install --no-cache-dir --pre jupyterhub
+
 # Install dockerspawner and oauthenticator
 RUN pip install git+git://github.com/docker/docker-py.git@1.8.1
-=======
-RUN pip3 install --no-cache-dir --pre jupyterhub
-RUN pip3 --no-cache-dir install requests-futures jupyterhub-dummyauthenticator
->>>>>>> 77e77b28
 
 RUN pip3 --no-cache-dir install git+https://github.com/jupyterhub/kubespawner.git
 RUN pip3 --no-cache-dir install git+https://github.com/yuvipanda/jupyterhub-nginx-chp.git
@@ -24,11 +22,6 @@
 # Install the statsd module for DataDog
 RUN pip install statsd
 
-# For nginx-chp
-RUN apt-get -q update
-
-#RUN apt-get install -y --no-install-recommends ca-certificates nginx-extras lua-cjson
-RUN apt-get install -y --no-install-recommends python3 python3-pip ca-certificates git nginx-extras lua-cjson
 
 # set working directory to the jupyterhub directory
 WORKDIR /srv/jupyterhub
