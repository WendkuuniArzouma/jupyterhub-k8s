--- conflicted
+++ resolved
@@ -19,20 +19,6 @@
 # Install the statsd module for DataDog
 RUN pip install statsd
 
-# Add variable to allow connecting to the docker swarm
-# ENV DOCKER_HOST https://127.0.0.1:2376
-
-# Create oauthenticator directory -- this is where we'll put the userlist later
-# RUN mkdir /srv/oauthenticator
-# ENV OAUTHENTICATOR_DIR /srv/oauthenticator
-# RUN chmod 700 /srv/oauthenticator
-
-<<<<<<< HEAD
-# add the userlist, spawner, and authenticator
-# ADD swarmspawner.py /srv/oauthenticator/swarmspawner.py
-# ADD systemuserspawner.py /srv/oauthenticator/systemuserspawner.py
-# ADD docker_oauth.py /srv/oauthenticator/docker_oauth.py
-
 # For nginx-chp
 RUN apt-get -q update
 
@@ -41,9 +27,8 @@
 
 # set working directory to the jupyterhub directory
 WORKDIR /srv/jupyterhub
-=======
+
 # JupyterHub API port
 EXPOSE 8081
->>>>>>> a64417f7
 
 CMD ["jupyterhub", "-f", "/srv/jupyterhub/jupyterhub_config.py", "--no-ssl"]