--- conflicted
+++ resolved
@@ -69,8 +69,6 @@
 elif auth_type == 'hmac':
     c.JupyterHub.authenticator_class = 'hmacauthenticator.HMACAuthenticator'
     c.HMACAuthenticator.secret_key = bytes.fromhex(os.environ['HMAC_SECRET_KEY'])
-<<<<<<< HEAD
-
 
 def generate_user_email(spawner):
     """
@@ -93,8 +91,6 @@
     'GIT_AUTHOR_NAME': generate_user_name,
     'GIT_COMMITTER_NAME': generate_user_name
 }
-=======
->>>>>>> aca74b10
 
 c.JupyterHub.api_tokens = {
     os.environ['CULL_JHUB_TOKEN']: 'cull',
