import os
import sys

# Configuration file for Jupyter Hub
c = get_config()

<<<<<<< HEAD
# Use the nginx based proxy, rather than the nodejs one
c.JupyterHub.proxy_cmd = '/opt/conda/bin/nchp'
# Proxy and hub is running on the same machine
c.JupyterHub.ip = '0.0.0.0'
=======
# Connect to a proxy running in a different pod
c.JupyterHub.proxy_api_ip = os.environ['PROXY_API_SERVICE_HOST']
c.JupyterHub.proxy_api_port = int(os.environ['PROXY_API_SERVICE_PORT'])

c.JupyterHub.ip = os.environ['PROXY_PUBLIC_SERVICE_HOST']
c.JupyterHub.port = int(os.environ['PROXY_PUBLIC_SERVICE_PORT'])

# the hub should listen on all interfaces, so the proxy can access it
c.JupyterHub.hub_ip = '0.0.0.0'
>>>>>>> a64417f7

# Base configuration
c.JupyterHub.log_level = "INFO"
c.JupyterHub.db_url = 'sqlite:////srv/jupyterhub/jupyterhub.sqlite'
c.JupyterHub.admin_access = True
c.JupyterHub.confirm_no_ssl = True
c.JupyterHub.proxy_check_interval = 30

# Configure the authenticator
c.JupyterHub.authenticator_class = 'oauthenticator.GoogleOAuthenticator'

# Add an additional log file for debugging purposes
c.JupyterHub.extra_log_file = '/var/log/jupyterhub.log'
c.JupyterHub.log_level = 'DEBUG'

c.GoogleOAuthenticator.client_id = os.environ['GOOGLE_OAUTH_CLIENT_ID']
c.GoogleOAuthenticator.client_secret = os.environ['GOOGLE_OAUTH_CLIENT_SECRET']
c.GoogleOAuthenticator.oauth_callback_url = os.environ['OAUTH_CALLBACK_URL']

c.GoogleOAuthenticator.hosted_domain = 'berkeley.edu'
c.GoogleOAuthenticator.login_service = 'UC Berkeley'

# Configure the spawner
c.JupyterHub.spawner_class = 'kubespawner.KubeSpawner'

c.KubeSpawner.namespace = os.environ.get('POD_NAMESPACE', 'default')

# Don't try to cleanup servers on exit - since in general for k8s, we want
# the hub to be able to restart without losing user containers
# c.JupyterHub.cleanup_servers = False

# First pulls can be really slow, so let's give it a big timeout
c.KubeSpawner.start_timeout = 60 * 5  # Up to 5 minutes, first pulls can be really slow

c.KubeSpawner.singleuser_image_spec = 'data8/jupyterhub-k8s-user:data8_jupyterhubv2'

# Configure dynamically provisioning pvc
c.KubeSpawner.pvc_name_template = 'claim-{username}-{userid}'
c.KubeSpawner.storage_class = 'gce-standard-storage'
c.KubeSpawner.access_modes = ['ReadWriteOnce']
c.KubeSpawner.storage = '10Gi'

# Add volumes to singleuser pods
c.KubeSpawner.volumes = [
    {
        'name': 'volume-{username}-{userid}',
        'persistentVolumeClaim': {
            'claimName': 'claim-{username}-{userid}'
        }
    }
]
c.KubeSpawner.volume_mounts = [
    {
        'mountPath': '/home',
        'name': 'volume-{username}-{userid}'
    }
]

# Gives spawned containers access to the API of the hub
c.KubeSpawner.hub_connect_ip = os.environ['HUB_SERVICE_HOST']
c.KubeSpawner.hub_connect_port = int(os.environ['HUB_SERVICE_PORT'])

# Allow culler to cull juptyerhub
c.JupyterHub.api_tokens = {
    os.environ['CULL_JHUB_TOKEN']: 'cull',
}
c.Authenticator.admin_users = {'cull', 'derrickmar1215'}

<<<<<<< HEAD
c.Authenticator.whitelist = whitelist = set()
=======
c.Authenticator.admin_users = {'cull'}
>>>>>>> a64417f7
<|MERGE_RESOLUTION|>--- conflicted
+++ resolved
@@ -4,12 +4,6 @@
 # Configuration file for Jupyter Hub
 c = get_config()
 
-<<<<<<< HEAD
-# Use the nginx based proxy, rather than the nodejs one
-c.JupyterHub.proxy_cmd = '/opt/conda/bin/nchp'
-# Proxy and hub is running on the same machine
-c.JupyterHub.ip = '0.0.0.0'
-=======
 # Connect to a proxy running in a different pod
 c.JupyterHub.proxy_api_ip = os.environ['PROXY_API_SERVICE_HOST']
 c.JupyterHub.proxy_api_port = int(os.environ['PROXY_API_SERVICE_PORT'])
@@ -19,7 +13,6 @@
 
 # the hub should listen on all interfaces, so the proxy can access it
 c.JupyterHub.hub_ip = '0.0.0.0'
->>>>>>> a64417f7
 
 # Base configuration
 c.JupyterHub.log_level = "INFO"
@@ -86,10 +79,6 @@
 c.JupyterHub.api_tokens = {
     os.environ['CULL_JHUB_TOKEN']: 'cull',
 }
-c.Authenticator.admin_users = {'cull', 'derrickmar1215'}
 
-<<<<<<< HEAD
-c.Authenticator.whitelist = whitelist = set()
-=======
 c.Authenticator.admin_users = {'cull'}
->>>>>>> a64417f7
+c.Authenticator.whitelist = whitelist = set()