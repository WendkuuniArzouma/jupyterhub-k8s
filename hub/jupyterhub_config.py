--- conflicted
+++ resolved
@@ -9,7 +9,6 @@
 # Proxy and hub is running on the same machine
 c.JupyterHub.ip = '0.0.0.0'
 
-<<<<<<< HEAD
 # Base configuration
 c.JupyterHub.log_level = "INFO"
 c.JupyterHub.db_url = 'sqlite:////srv/jupyterhub/jupyterhub.sqlite'
@@ -34,30 +33,17 @@
 # Configure the spawner
 c.JupyterHub.spawner_class = 'kubespawner.KubeSpawner'
 
-c.KubeSpawner.kube_namespace = os.environ.get('POD_NAMESPACE', 'default')
-c.KubeSpawner.kube_api_endpoint = 'https://{host}:{port}'.format(
-    host=os.environ['KUBERNETES_SERVICE_HOST'],
-    port=os.environ['KUBERNETES_SERVICE_PORT']
-)
-=======
 c.KubeSpawner.namespace = os.environ.get('POD_NAMESPACE', 'default')
-
-c.KubeSpawner.start_timeout = 60 * 5  # Upto 5 minutes, first pulls can be really slow
->>>>>>> 2bb15384
 
 # Don't try to cleanup servers on exit - since in general for k8s, we want
 # the hub to be able to restart without losing user containers
 # c.JupyterHub.cleanup_servers = False
 
-<<<<<<< HEAD
 # First pulls can be really slow, so let's give it a big timeout
-c.KubeSpawner.kube_ca_path = False
-c.KubeSpawner.start_timeout = 60 * 5
+c.KubeSpawner.start_timeout = 60 * 5  # Up to 5 minutes, first pulls can be really slow
 
 c.KubeSpawner.singleuser_image_spec = 'data8/jupyterhub-k8s-user:data8_jupyterhubv2'
 
-=======
->>>>>>> 2bb15384
 # The spawned containers need to be able to talk to the hub, ok through the proxy!
 c.KubeSpawner.hub_connect_ip = os.environ['HUB_PROXY_SERVICE_HOST']
 c.KubeSpawner.hub_connect_port = int(os.environ['HUB_PROXY_SERVICE_PORT'])
