--- conflicted
+++ resolved
@@ -101,13 +101,6 @@
     apt-get install -y --no-install-recommends libav-tools && \
     apt-get clean && \
     rm -rf /var/lib/apt/lists/*
-<<<<<<< HEAD
-=======
-
-# Configure ipython kernel to use matplotlib inline backend by default
-RUN mkdir -p $HOME/.ipython/profile_default/startup
-COPY mplimporthook.py $HOME/.ipython/profile_default/startup/
->>>>>>> 9df46d42
 
 # INSTALL NOTEBOOK
 RUN conda install --quiet --yes \
