# This container image will be used by students with JupyterHub
# It is organized in the following fashion:
#
#  - Install base packages (useful for everyone) with apt-get
#  - Setup environment variables (particularly locales) that will
#    affect most programs
#  - Setup the user that users will be running as
#  - Install miniconda
#  - Install base packages (notebook, jupyterhub)
#  - Install any packages with specific data needs (such as NLTK)
#  - Install pip packages
#  - Install miniconda packages
#  - Install various notebook extensions
#
# Since we'll be mounting /home/jovyan from a persistent volume,
# anything you add in the docker file under /home/jovyan will
# never take effect.

FROM debian:jessie

MAINTAINER Derrick Mar <derrickmar1215@berkeley.edu>

# Install all OS dependencies for notebook server that starts but lacks all
# features (e.g., download as all possible file formats)
RUN apt-get update
ADD install-base-apt.bash /usr/local/sbin/install-base-apt.bash
RUN /usr/local/sbin/install-base-apt.bash

# Generate the en_US UTF-8 Locale, and set that to be
# the default locale. Otherwise it'll default to the 8bit C
# locale, and cause problems any time we use characters that
# are not 8-bit ASCII.
RUN echo "en_US.UTF-8 UTF-8" > /etc/locale.gen && locale-gen
ENV LC_ALL en_US.UTF-8
ENV LANG en_US.UTF-8
ENV LANGUAGE en_US.UTF-8

# Set the default shell to bash, rather than sh
ENV SHELL /bin/bash

# Configure Environment
ENV CONDA_DIR /opt/conda
ENV PATH $CONDA_DIR/bin:$PATH
ENV NB_USER jovyan
ENV NB_UID 1000

# Since we put NLTK data in /opt rather than /usr/local,
# we have to explicitly set this
ENV NLTK_DATA ${CONDA_DIR}/nltk

# We want to pre-generate the matplotlib font-list cache
# in a way that keeps the cache in the docker image (since
# $HOME is mounted in a persistent volume). We do this by
# making matplotlib keep its cache (and other config too - but
# we don't care about that for now) in /var/cache by setting
# the environment variable MPLCONFIGDIR. We then import
# matplotlib's pyplot later to trigger this caching behavior.
# NOTE: This can be done away with once we use MPL 2
ENV MPLCONFIGDIR=/var/cache/matplotlib

# Create a jovyan user with UID 1000. It also automatically
# creates a group with GID 1000 named jovyan
RUN adduser --gecos '' --shell /bin/bash --uid $NB_UID --disabled-password $NB_USER

# Install conda into $CONDA_DIR, and chown it to $NB_USER
ADD install-conda.bash /usr/local/sbin/install-conda.bash
RUN /usr/local/sbin/install-conda.bash

# Install packages that we use for pdf / publishing related
# things.
ADD install-publishing-apt.bash /usr/local/sbin/install-publishing-apt.bash
RUN /usr/local/sbin/install-publishing-apt.bash

<<<<<<< HEAD
USER $NB_USER

ADD install-base-notebook.bash /usr/local/sbin/install-base-notebook.bash
RUN /usr/local/sbin/install-base-notebook.bash

ADD install-python-packages.bash /usr/local/sbin/install-python-packages.bash
RUN /usr/local/sbin/install-python-packages.bash
# Execute all connector setup scripts
ADD connectors /usr/local/sbin/connectors-setup
RUN /bin/bash -c 'ls /usr/local/sbin/connectors-setup/*.bash | xargs -L1 /bin/bash'


# Since we put NLTK data in /opt rather than /usr/local,
# we have to explicitly set this
ENV NLTK_DATA ${CONDA_DIR}/nltk

ADD install-extensions.bash /usr/local/sbin/install-extensions.bash
RUN /usr/local/sbin/install-extensions.bash

USER root

=======
>>>>>>> 1c9fc164
# Ensure LaTeX buffer is large enough
RUN echo buf_size=6400000 > /etc/texmf/texmf.d/10data8.cnf
RUN update-texmf

# Download XKCD font for plt.xkcd()
RUN wget -q -P /usr/share/fonts \
  https://github.com/shreyankg/xkcd-desktop/raw/master/Humor-Sans.ttf

<<<<<<< HEAD
# We want to pre-generate the matplotlib font-list cache
# in a way that keeps the cache in the docker image (since
# $HOME is mounted in a persistent volume). We do this by
# making matplotlib keep its cache (and other config too - but
# we don't care about that for now) in /var/cache by setting
# the environment variable MPLCONFIGDIR. We then import
# matplotlib's pyplot to trigger this caching behavior.
# NOTE: This can be done away with once we use MPL 2
RUN mkdir -p /var/cache/matplotlib && chown jovyan:jovyan /var/cache/matplotlib
ENV MPLCONFIGDIR=/var/cache/matplotlib
RUN MPLBACKEND=nbagg python -c 'import matplotlib.pyplot'
=======
# Create matplotlib font-list cache dir
RUN install -d -o $NB_USER -g $NB_USER $MPLCONFIGDIR

USER $NB_USER

ADD install-base-notebook.bash /usr/local/sbin/install-base-notebook.bash
RUN /usr/local/sbin/install-base-notebook.bash

ADD install-python-packages.bash /usr/local/sbin/install-python-packages.bash

>>>>>>> 1c9fc164
#######################################################################

EXPOSE 8888
WORKDIR /home/$NB_USER

CMD jupyterhub-singleuser \
  --port=8888 \
  --ip=0.0.0.0 \
  --user="$JPY_USER" \
  --cookie-name=$JPY_COOKIE_NAME \
  --base-url=$JPY_BASE_URL \
  --hub-prefix=$JPY_HUB_PREFIX \
  --hub-api-url=$JPY_HUB_API_URL<|MERGE_RESOLUTION|>--- conflicted
+++ resolved
@@ -71,30 +71,6 @@
 ADD install-publishing-apt.bash /usr/local/sbin/install-publishing-apt.bash
 RUN /usr/local/sbin/install-publishing-apt.bash
 
-<<<<<<< HEAD
-USER $NB_USER
-
-ADD install-base-notebook.bash /usr/local/sbin/install-base-notebook.bash
-RUN /usr/local/sbin/install-base-notebook.bash
-
-ADD install-python-packages.bash /usr/local/sbin/install-python-packages.bash
-RUN /usr/local/sbin/install-python-packages.bash
-# Execute all connector setup scripts
-ADD connectors /usr/local/sbin/connectors-setup
-RUN /bin/bash -c 'ls /usr/local/sbin/connectors-setup/*.bash | xargs -L1 /bin/bash'
-
-
-# Since we put NLTK data in /opt rather than /usr/local,
-# we have to explicitly set this
-ENV NLTK_DATA ${CONDA_DIR}/nltk
-
-ADD install-extensions.bash /usr/local/sbin/install-extensions.bash
-RUN /usr/local/sbin/install-extensions.bash
-
-USER root
-
-=======
->>>>>>> 1c9fc164
 # Ensure LaTeX buffer is large enough
 RUN echo buf_size=6400000 > /etc/texmf/texmf.d/10data8.cnf
 RUN update-texmf
@@ -103,19 +79,6 @@
 RUN wget -q -P /usr/share/fonts \
   https://github.com/shreyankg/xkcd-desktop/raw/master/Humor-Sans.ttf
 
-<<<<<<< HEAD
-# We want to pre-generate the matplotlib font-list cache
-# in a way that keeps the cache in the docker image (since
-# $HOME is mounted in a persistent volume). We do this by
-# making matplotlib keep its cache (and other config too - but
-# we don't care about that for now) in /var/cache by setting
-# the environment variable MPLCONFIGDIR. We then import
-# matplotlib's pyplot to trigger this caching behavior.
-# NOTE: This can be done away with once we use MPL 2
-RUN mkdir -p /var/cache/matplotlib && chown jovyan:jovyan /var/cache/matplotlib
-ENV MPLCONFIGDIR=/var/cache/matplotlib
-RUN MPLBACKEND=nbagg python -c 'import matplotlib.pyplot'
-=======
 # Create matplotlib font-list cache dir
 RUN install -d -o $NB_USER -g $NB_USER $MPLCONFIGDIR
 
@@ -125,9 +88,6 @@
 RUN /usr/local/sbin/install-base-notebook.bash
 
 ADD install-python-packages.bash /usr/local/sbin/install-python-packages.bash
-
->>>>>>> 1c9fc164
-#######################################################################
 
 EXPOSE 8888
 WORKDIR /home/$NB_USER
