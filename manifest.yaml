<<<<<<< HEAD
=======
#
# We are using a GCE disk as persistent storage for the Hub
# and eventually, each individual user node.
#
# An administrator with access must provision these disks with a reasonable amount of space
# before hand. Please note that with the K8s deployment, we are no longer using a shared NFS
# and instead each user will have his or her own disk.
#
# Find the region for your cluster beforehand using:
#
#     gcloud container clusters list
#
# Provision your disk like so:
#
#     gcloud compute disks create hub-workdir-01 --size 1GiB
#
# Please make sure to delete your disk after you are done using it as you will be charged.
#
#     gcloud compute disks delete hub-workdir-01

kind: StorageClass
apiVersion: storage.k8s.io/v1beta1
metadata:
  name: single-user-storage
provisioner: kubernetes.io/gce-pd
parameters:
  type: pd-standard
  zone: us-central1-a
---
>>>>>>> 77d3b48d
kind: ConfigMap
apiVersion: v1
metadata:
  name: config
# TODO: Make secrets more secure
data:
  # Used to authenticate the culler to the hub. This string was generated with `openssl rand -hex 32`.
  auth.jhub-token.cull: "13fdff1305cd883e49223908186a63294922dadb59b5d1122473041f160c4b03"
  oauth.client-id.google: "92948014362-c7jc8k20co1e4eqmg8095818htadijat.apps.googleusercontent.com"
  oauth.client-secret.google: "BabUWSqHd4ZekBqiaur4S1cm"
---
apiVersion: v1
kind: PersistentVolume
metadata:
  name: data8-hub-workdir-01
spec:
  capacity:
    storage: 10Gi
  accessModes:
    - ReadWriteOnce
  persistentVolumeReclaimPolicy: Retain
  gcePersistentDisk:
    pdName: data8-hub-workdir-01
    fsType: ext4
---
kind: PersistentVolumeClaim
apiVersion: v1
metadata:
  name: data8-workdir
spec:
  accessModes:
    - ReadWriteOnce
  resources:
    requests:
      storage: 10Gi
---
apiVersion: v1
kind: Service
metadata:
  name: hub-proxy
spec:
  type: LoadBalancer
  selector:
    name: hub-proxy-pod
  ports:
    - protocol: TCP
      port: 80
      targetPort: 8000
---
apiVersion: extensions/v1beta1
kind: Deployment
metadata:
  name: hub-proxy-deployment
spec:
  replicas: 1
  template:
    metadata:
      labels:
        name: hub-proxy-pod
    spec:
      volumes:
      - name: data8-workdir-volume
        persistentVolumeClaim:
          claimName: data8-workdir
      containers:
      - name: hub-proxy-container
<<<<<<< HEAD
        image: data8/jupyterhub-k8s-hub:data8_jupyterhubv2
=======
        image: data8/jupyterhub-k8s-hub:master
        imagePullPolicy: Always
>>>>>>> 77d3b48d
        volumeMounts:
          - mountPath: /srv/jupyterhub
            name: data8-workdir-volume
        env:
        - name: POD_NAMESPACE
          valueFrom:
            fieldRef:
              fieldPath: metadata.namespace
        - name: CULL_JHUB_TOKEN
          valueFrom:
            configMapKeyRef:
              name: config
              key: auth.jhub-token.cull
        - name: GOOGLE_OAUTH_CLIENT_ID
          valueFrom:
            configMapKeyRef:
              name: config
              key: oauth.client-id.google
        - name: GOOGLE_OAUTH_CLIENT_SECRET
          valueFrom:
            configMapKeyRef:
              name: config
              key: oauth.client-secret.google
        - name: OAUTH_CALLBACK_URL
          value: http://derrick-jhub.calblueprint.org/hub/oauth_callback
        ports:
          - containerPort: 8000
            name: hub-proxy-port
---
apiVersion: extensions/v1beta1
kind: Deployment
metadata:
  name: cull-deployment
spec:
  replicas: 1
  template:
    metadata:
      labels:
        name: cull-pod
    spec:
      containers:
        - name: cull-container
          image: data8/jupyterhub-k8s-cull:master
          command:
            - /bin/sh
            - -c
          args: ['python /srv/cull/cull_idle_servers.py --timeout=3600 --cull_every=600 --url=http://${HUB_PROXY_SERVICE_HOST}:${HUB_PROXY_SERVICE_PORT}/hub']
          env:
          - name: JPY_API_TOKEN
            valueFrom:
              configMapKeyRef:
                name: config
                key: auth.jhub-token.cull<|MERGE_RESOLUTION|>--- conflicted
+++ resolved
@@ -1,25 +1,3 @@
-<<<<<<< HEAD
-=======
-#
-# We are using a GCE disk as persistent storage for the Hub
-# and eventually, each individual user node.
-#
-# An administrator with access must provision these disks with a reasonable amount of space
-# before hand. Please note that with the K8s deployment, we are no longer using a shared NFS
-# and instead each user will have his or her own disk.
-#
-# Find the region for your cluster beforehand using:
-#
-#     gcloud container clusters list
-#
-# Provision your disk like so:
-#
-#     gcloud compute disks create hub-workdir-01 --size 1GiB
-#
-# Please make sure to delete your disk after you are done using it as you will be charged.
-#
-#     gcloud compute disks delete hub-workdir-01
-
 kind: StorageClass
 apiVersion: storage.k8s.io/v1beta1
 metadata:
@@ -29,7 +7,6 @@
   type: pd-standard
   zone: us-central1-a
 ---
->>>>>>> 77d3b48d
 kind: ConfigMap
 apiVersion: v1
 metadata:
@@ -41,24 +18,12 @@
   oauth.client-id.google: "92948014362-c7jc8k20co1e4eqmg8095818htadijat.apps.googleusercontent.com"
   oauth.client-secret.google: "BabUWSqHd4ZekBqiaur4S1cm"
 ---
-apiVersion: v1
-kind: PersistentVolume
-metadata:
-  name: data8-hub-workdir-01
-spec:
-  capacity:
-    storage: 10Gi
-  accessModes:
-    - ReadWriteOnce
-  persistentVolumeReclaimPolicy: Retain
-  gcePersistentDisk:
-    pdName: data8-hub-workdir-01
-    fsType: ext4
----
 kind: PersistentVolumeClaim
 apiVersion: v1
 metadata:
   name: data8-workdir
+  annotations:
+    volume.beta.kubernetes.io/storage-class: single-user-storage
 spec:
   accessModes:
     - ReadWriteOnce
@@ -96,12 +61,7 @@
           claimName: data8-workdir
       containers:
       - name: hub-proxy-container
-<<<<<<< HEAD
         image: data8/jupyterhub-k8s-hub:data8_jupyterhubv2
-=======
-        image: data8/jupyterhub-k8s-hub:master
-        imagePullPolicy: Always
->>>>>>> 77d3b48d
         volumeMounts:
           - mountPath: /srv/jupyterhub
             name: data8-workdir-volume
