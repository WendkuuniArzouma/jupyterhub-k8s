<<<<<<< HEAD
=======
#
# We are using a GCE disk as persistent storage for the Hub
# and for each individual user node.
#
# A volume for the hub is automatically provisioned b/c its pvc
# is using a storage class. There is no need to manually provision
# any disks on the cluster.
#
# When a single user pod is spun up, a corresponding pvc is
# dynamically provisioned by kubespawner. If a pvc for that user
# already exists, the pod mounts to the existing pvc.
#

>>>>>>> a64417f7
kind: StorageClass
apiVersion: storage.k8s.io/v1beta1
metadata:
  name: gce-standard-storage
provisioner: kubernetes.io/gce-pd
parameters:
  type: pd-standard
  zone: us-central1-a
---
kind: ConfigMap
apiVersion: v1
metadata:
<<<<<<< HEAD
  name: config
# TODO: Make secrets more secure
data:
  # Used to authenticate the culler to the hub. This string was generated with `openssl rand -hex 32`.
  auth.jhub-token.cull: "13fdff1305cd883e49223908186a63294922dadb59b5d1122473041f160c4b03"
  oauth.client-id.google: "92948014362-c7jc8k20co1e4eqmg8095818htadijat.apps.googleusercontent.com"
  oauth.client-secret.google: "BabUWSqHd4ZekBqiaur4S1cm"
=======
  name: hub-config
data:
  # Used to authenticate the culler to the hub. This string was generated with `openssl rand -hex 32`.
  auth.jhub-token.cull: 13fdff1305cd883e49223908186a63294922dadb59b5d1122473041f160c4b03
  # Used to authenticate the hub to the proxy. This string was generated with `pwgen 64`.
  # Please generate a new one for your own deployment!
  auth.jhub-token.proxy: Kev4Shai9phai0Eez2aiyaefaepheutei3baehaiseipheef1Ah2cah4xeaquohr
>>>>>>> a64417f7
---
kind: PersistentVolumeClaim
apiVersion: v1
metadata:
  name: data8-workdir
  annotations:
<<<<<<< HEAD
    volume.beta.kubernetes.io/storage-class: single-user-storage
=======
    volume.beta.kubernetes.io/storage-class: gce-standard-storage
>>>>>>> a64417f7
spec:
  accessModes:
    - ReadWriteOnce
  resources:
    requests:
      storage: 10Gi
---
apiVersion: v1
kind: Service
metadata:
  name: proxy-api
spec:
  selector:
    name: proxy-pod
  ports:
    - protocol: TCP
      port: 8001
      targetPort: 8001
---
apiVersion: v1
kind: Service
metadata:
  name: proxy-public
spec:
  type: LoadBalancer
  selector:
    name: proxy-pod
  ports:
    - protocol: TCP
      port: 80
      targetPort: 8000
---
apiVersion: v1
kind: Service
metadata:
  name: hub
spec:
  selector:
    name: hub-pod
  ports:
    - protocol: TCP
      port: 8081
      targetPort: 8081
---
apiVersion: extensions/v1beta1
kind: Deployment
metadata:
  name: hub-deployment
spec:
  replicas: 1
  template:
    metadata:
      labels:
        name: hub-pod
    spec:
      volumes:
      - name: data8-workdir-volume
        persistentVolumeClaim:
          claimName: data8-workdir
      containers:
<<<<<<< HEAD
      - name: hub-proxy-container
        image: data8/jupyterhub-k8s-hub:data8_jupyterhubv2
=======
      - name: hub-container
        image: data8/jupyterhub-k8s-hub:master
        imagePullPolicy: Always
>>>>>>> a64417f7
        volumeMounts:
          - mountPath: /srv/jupyterhub
            name: data8-workdir-volume
        env:
        - name: POD_NAMESPACE
          valueFrom:
            fieldRef:
              fieldPath: metadata.namespace
        - name: CULL_JHUB_TOKEN
          valueFrom:
            configMapKeyRef:
<<<<<<< HEAD
              name: config
              key: auth.jhub-token.cull
        - name: GOOGLE_OAUTH_CLIENT_ID
          valueFrom:
            configMapKeyRef:
              name: config
              key: oauth.client-id.google
        - name: GOOGLE_OAUTH_CLIENT_SECRET
          valueFrom:
            configMapKeyRef:
              name: config
              key: oauth.client-secret.google
        - name: OAUTH_CALLBACK_URL
          value: http://derrick-jhub.calblueprint.org/hub/oauth_callback
=======
              name: hub-config
              key: auth.jhub-token.cull
        - name: CONFIGPROXY_AUTH_TOKEN
          valueFrom:
            configMapKeyRef:
              name: hub-config
              key: auth.jhub-token.proxy
        ports:
          - containerPort: 8081
            name: hub
---
apiVersion: extensions/v1beta1
kind: Deployment
metadata:
  name: proxy-deployment
spec:
  replicas: 1
  template:
    metadata:
      labels:
        name: proxy-pod
    spec:
      containers:
      - name: proxy-container
        image: yuvipanda/nchp:v1
        env:
          - name: CONFIGPROXY_AUTH_TOKEN
            valueFrom:
              configMapKeyRef:
                name: hub-config
                key: auth.jhub-token.proxy
>>>>>>> a64417f7
        ports:
          - containerPort: 8000
            name: proxy-public
          - containerPort: 8001
            name: api
---
apiVersion: extensions/v1beta1
kind: Deployment
metadata:
  name: cull-deployment
spec:
  replicas: 1
  template:
    metadata:
      labels:
        name: cull-pod
    spec:
      containers:
        - name: cull-container
          image: data8/jupyterhub-k8s-cull:master
          command:
            - /bin/sh
            - -c
          args: ['python /srv/cull/cull_idle_servers.py --timeout=3600 --cull_every=600 --url=http://${HUB_SERVICE_HOST}:${HUB_SERVICE_PORT}/hub']
          env:
          - name: JPY_API_TOKEN
            valueFrom:
              configMapKeyRef:
                name: config
                key: auth.jhub-token.cull<|MERGE_RESOLUTION|>--- conflicted
+++ resolved
@@ -1,5 +1,3 @@
-<<<<<<< HEAD
-=======
 #
 # We are using a GCE disk as persistent storage for the Hub
 # and for each individual user node.
@@ -13,7 +11,6 @@
 # already exists, the pod mounts to the existing pvc.
 #
 
->>>>>>> a64417f7
 kind: StorageClass
 apiVersion: storage.k8s.io/v1beta1
 metadata:
@@ -21,39 +18,28 @@
 provisioner: kubernetes.io/gce-pd
 parameters:
   type: pd-standard
-  zone: us-central1-a
+  zone: us-west1-a
 ---
 kind: ConfigMap
 apiVersion: v1
 metadata:
-<<<<<<< HEAD
-  name: config
+  name: hub-config
 # TODO: Make secrets more secure
 data:
   # Used to authenticate the culler to the hub. This string was generated with `openssl rand -hex 32`.
   auth.jhub-token.cull: "13fdff1305cd883e49223908186a63294922dadb59b5d1122473041f160c4b03"
   oauth.client-id.google: "92948014362-c7jc8k20co1e4eqmg8095818htadijat.apps.googleusercontent.com"
   oauth.client-secret.google: "BabUWSqHd4ZekBqiaur4S1cm"
-=======
-  name: hub-config
-data:
-  # Used to authenticate the culler to the hub. This string was generated with `openssl rand -hex 32`.
-  auth.jhub-token.cull: 13fdff1305cd883e49223908186a63294922dadb59b5d1122473041f160c4b03
   # Used to authenticate the hub to the proxy. This string was generated with `pwgen 64`.
   # Please generate a new one for your own deployment!
-  auth.jhub-token.proxy: Kev4Shai9phai0Eez2aiyaefaepheutei3baehaiseipheef1Ah2cah4xeaquohr
->>>>>>> a64417f7
+  auth.jhub-token.proxy: "Kev4Shai9phai0Eez2aiyaefaepheutei3baehaiseipheef1Ah2cah4xeaquohr"
 ---
 kind: PersistentVolumeClaim
 apiVersion: v1
 metadata:
   name: data8-workdir
   annotations:
-<<<<<<< HEAD
-    volume.beta.kubernetes.io/storage-class: single-user-storage
-=======
     volume.beta.kubernetes.io/storage-class: gce-standard-storage
->>>>>>> a64417f7
 spec:
   accessModes:
     - ReadWriteOnce
@@ -114,14 +100,9 @@
         persistentVolumeClaim:
           claimName: data8-workdir
       containers:
-<<<<<<< HEAD
       - name: hub-proxy-container
-        image: data8/jupyterhub-k8s-hub:data8_jupyterhubv2
-=======
-      - name: hub-container
-        image: data8/jupyterhub-k8s-hub:master
+        image: data8/jupyterhub-k8s-hub:data8_jupyterhubv3
         imagePullPolicy: Always
->>>>>>> a64417f7
         volumeMounts:
           - mountPath: /srv/jupyterhub
             name: data8-workdir-volume
@@ -133,24 +114,20 @@
         - name: CULL_JHUB_TOKEN
           valueFrom:
             configMapKeyRef:
-<<<<<<< HEAD
-              name: config
+              name: hub-config
               key: auth.jhub-token.cull
         - name: GOOGLE_OAUTH_CLIENT_ID
           valueFrom:
             configMapKeyRef:
-              name: config
+              name: hub-config
               key: oauth.client-id.google
         - name: GOOGLE_OAUTH_CLIENT_SECRET
           valueFrom:
             configMapKeyRef:
-              name: config
+              name: hub-config
               key: oauth.client-secret.google
         - name: OAUTH_CALLBACK_URL
           value: http://derrick-jhub.calblueprint.org/hub/oauth_callback
-=======
-              name: hub-config
-              key: auth.jhub-token.cull
         - name: CONFIGPROXY_AUTH_TOKEN
           valueFrom:
             configMapKeyRef:
@@ -180,7 +157,6 @@
               configMapKeyRef:
                 name: hub-config
                 key: auth.jhub-token.proxy
->>>>>>> a64417f7
         ports:
           - containerPort: 8000
             name: proxy-public
@@ -209,5 +185,5 @@
           - name: JPY_API_TOKEN
             valueFrom:
               configMapKeyRef:
-                name: config
+                name: hub-config
                 key: auth.jhub-token.cull